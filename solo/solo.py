#!/usr/bin/env python
from argparse import ArgumentParser, ArgumentDefaultsHelpFormatter
import json
import os
import shutil
import anndata

import numpy as np
from sklearn.metrics import roc_auc_score, roc_curve
from scipy.sparse import issparse
from collections import defaultdict

import scvi
from scvi.dataset import AnnDatasetFromAnnData, LoomDataset, \
    GeneExpressionDataset, Dataset10X
from scvi.models import Classifier, VAE
from scvi.inference import UnsupervisedTrainer, ClassifierTrainer
import torch
import umap

from .utils import create_average_doublet, create_summed_doublet, \
    create_multinomial_doublet, make_gene_expression_dataset, \
    knn_smooth_pred_class

'''
solo.py

Simulate doublets, train a VAE, and then a classifier on top.
'''


###############################################################################
# main
###############################################################################


def main():
    usage = 'solo'
    parser = ArgumentParser(usage, formatter_class=ArgumentDefaultsHelpFormatter)
    parser.add_argument(dest='model_json_file',
                        help='json file to pass VAE parameters')
<<<<<<< HEAD
    parser.add_argument(dest='data_file',
                        help='h5ad file containing cell by genes counts')
    parser.add_argument('--set-torch-seed', dest='torch_seed',
                        default=None, type=int,
                        help='Torch seed')
=======
    parser.add_argument(dest='data_path',
                        help='path to h5ad, loom or 10x directory containing cell by genes counts')
>>>>>>> 697e9809
    parser.add_argument('-d', dest='doublet_depth',
                        default=2., type=float,
                        help='Depth multiplier for a doublet relative to the \
                        average of its constituents')
    parser.add_argument('-g', dest='gpu',
                        default=True, action='store_true',
                        help='Run on GPU')
    parser.add_argument('-a', dest='anndata_output',
                        default=False, action='store_true',
                        help='output modified anndata object with solo scores \
                        Only works for anndata')
    parser.add_argument('-o', dest='out_dir',
                        default='solo_out')
    parser.add_argument('-r', dest='doublet_ratio',
                        default=2., type=float,
                        help='Ratio of doublets to true \
                        cells')
    parser.add_argument('-s', dest='seed',
                        default=None, help='Path to previous solo output  \
                        directory. Seed VAE models with previously \
                        trained solo model. Directory structure is assumed to \
                        be the same as solo output directory structure. \
                        should at least have a vae.pt a pickled object of \
                        vae weights and a latent.npy an np.ndarray of the \
                        latents of your cells.')
    parser.add_argument('-k', dest='known_doublets',
                        help='Experimentally defined doublets tsv file. \
                        Should be a single column of True/False. True \
                        indicates the cell is a doublet. No header.',
                        type=str)
    parser.add_argument('-t', dest='doublet_type', help='Please enter \
                        multinomial, average, or sum',
                        default='multinomial',
                        choices=['multinomial', 'average', 'sum'])
    parser.add_argument('-e', dest='expected_number_of_doublets',
                        help='Experimentally expected number of doublets',
                        type=int, default=None)
    parser.add_argument('-p', dest='plot',
                        default=False, action='store_true',
                        help='Plot outputs for solo')
    parser.add_argument('-l', dest='normal_logging',
                        default=False, action='store_true',
                        help='Logging level set to normal (aka not debug)')
    parser.add_argument('--random_size', dest='randomize_doublet_size',
                        default=False,
                        action='store_true',
                        help='Sample depth multipliers from Unif(1, \
                        DoubletDepth) \
                        to provide a diversity of possible doublet depths.'
                        )
    args = parser.parse_args()

    if not args.normal_logging:
        scvi._settings.set_verbosity(10)

    model_json_file = args.model_json_file
    data_path = args.data_path
    if args.gpu and not torch.cuda.is_available():
        args.gpu = torch.cuda.is_available()
        print('Cuda is not available, switching to cpu running!')

    if not os.path.isdir(args.out_dir):
        os.mkdir(args.out_dir)

    if args.torch_seed is not None:
        torch.manual_seed(args.torch_seed)
        np.random.seed(args.torch_seed)
    ##################################################
    # data

    # read loom/anndata
    data_ext = os.path.splitext(data_path)[-1]
    if data_ext == '.loom':
        scvi_data = LoomDataset(data_path)
    elif data_ext == '.h5ad':
<<<<<<< HEAD
        adata = anndata.read(data_file)
=======
        adata = anndata.read(data_path)
>>>>>>> 697e9809
        if issparse(adata.X):
            adata.X = adata.X.todense()
        scvi_data = AnnDatasetFromAnnData(adata)
    elif os.path.isdir(data_path):
        scvi_data = Dataset10X(save_path=data_path,
                               measurement_names_column=1,
                               dense=True)
        cell_umi_depth = scvi_data.X.sum(axis=1)
        fifth, ninetyfifth = np.percentile(cell_umi_depth, [5, 95])
        min_cell_umi_depth = np.min(cell_umi_depth)
        max_cell_umi_depth = np.max(cell_umi_depth)
        if fifth * 10 < ninetyfifth:
            print("""WARNING YOUR DATA HAS A WIDE RANGE OF CELL DEPTHS.
            PLEASE MANUALLY REVIEW YOUR DATA""")
        print(f"Min cell depth: {min_cell_umi_depth}, Max cell depth: {max_cell_umi_depth}")
    else:
        msg = f'{data_path} is not a recognized format.\n'
        msg += 'must be one of {h5ad, loom, 10x directory}'
        raise TypeError(msg)

    num_cells, num_genes = scvi_data.X.shape

    if args.known_doublets is not None:
        print('Removing known doublets for in silico doublet generation')
        print('Make sure known doublets are in the same order as your data')
        known_doublets = np.loadtxt(args.known_doublets, dtype=str) == 'True'

        assert len(known_doublets) == scvi_data.X.shape[0]
        known_doublet_data = make_gene_expression_dataset(
            scvi_data.X[known_doublets],
            scvi_data.gene_names)
        known_doublet_data.labels = np.ones(known_doublet_data.X.shape[0])
        singlet_scvi_data = make_gene_expression_dataset(
            scvi_data.X[~known_doublets],
            scvi_data.gene_names)
        singlet_num_cells, _ = singlet_scvi_data.X.shape
    else:
        known_doublet_data = None
        singlet_num_cells = num_cells
        known_doublets = np.zeros(num_cells, dtype=bool)
        singlet_scvi_data = scvi_data
    singlet_scvi_data.labels = np.zeros(singlet_scvi_data.X.shape[0])
    scvi_data.labels = known_doublets.astype(int)
    ##################################################
    # parameters

    # check for parameters
    if not os.path.exists(model_json_file):
        raise FileNotFoundError(f'{model_json_file} does not exist.')
    # read parameters
    with open(model_json_file, 'r') as model_json_open:
        params = json.load(model_json_open)

    # set VAE params
    vae_params = {}
    for par in ['n_hidden', 'n_latent', 'n_layers', 'dropout_rate',
                'ignore_batch']:
        if par in params:
            vae_params[par] = params[par]
    vae_params['n_batch'] = 0 if params.get(
        'ignore_batch', False) else scvi_data.n_batches

    # training parameters
    batch_size = params.get('batch_size', 128)
    valid_pct = params.get('valid_pct', 0.1)
    learning_rate = params.get('learning_rate', 1e-3)
    stopping_params = {'patience': params.get('patience', 10), 'threshold': 0}

    # protect against single example batch
    while num_cells % batch_size == 1:
        batch_size = int(np.round(1.25*batch_size))
        print('Increasing batch_size to %d to avoid single example batch.' % batch_size)

    ##################################################
    # VAE

    vae = VAE(n_input=singlet_scvi_data.nb_genes, n_labels=2,
              reconstruction_loss='nb',
              log_variational=True, **vae_params)

    if args.seed:
        if args.gpu:
            device = torch.device('cuda')
            vae.load_state_dict(torch.load(os.path.join(args.seed, 'vae.pt')))
            vae.to(device)
        else:
            map_loc = 'cpu'
            vae.load_state_dict(torch.load(os.path.join(args.seed, 'vae.pt'),
                                map_location=map_loc))

        # save latent representation
        utrainer = \
            UnsupervisedTrainer(vae, singlet_scvi_data,
                                train_size=(1. - valid_pct),
                                frequency=2,
                                metrics_to_monitor=['reconstruction_error'],
                                use_cuda=args.gpu,
<<<<<<< HEAD
                                early_stopping_kwargs=stopping_params)
=======
                                early_stopping_kwargs=stopping_params,
                                batch_size=batch_size)
>>>>>>> 697e9809

        full_posterior = utrainer.create_posterior(
            utrainer.model,
            singlet_scvi_data,
            indices=np.arange(len(singlet_scvi_data)))
<<<<<<< HEAD
        latent, _, _ = full_posterior.sequential().get_latent()
=======
        latent, _, _ = full_posterior.sequential(batch_size).get_latent()
>>>>>>> 697e9809
        np.save(os.path.join(args.out_dir, 'latent.npy'),
                latent.astype('float32'))

    else:
        stopping_params['early_stopping_metric'] = 'reconstruction_error'
        stopping_params['save_best_state_metric'] = 'reconstruction_error'

        # initialize unsupervised trainer
        utrainer = \
            UnsupervisedTrainer(vae, singlet_scvi_data,
                                train_size=(1. - valid_pct),
                                frequency=2,
                                metrics_to_monitor=['reconstruction_error'],
                                use_cuda=args.gpu,
                                early_stopping_kwargs=stopping_params,
                                batch_size=batch_size)
        utrainer.history['reconstruction_error_test_set'].append(0)
        # initial epoch
        utrainer.train(n_epochs=2000, lr=learning_rate)

        # drop learning rate and continue
        utrainer.early_stopping.wait = 0
        utrainer.train(n_epochs=500, lr=0.5 * learning_rate)

        # save VAE
        torch.save(vae.state_dict(), os.path.join(args.out_dir, 'vae.pt'))

        # save latent representation
        full_posterior = utrainer.create_posterior(
            utrainer.model,
            singlet_scvi_data,
            indices=np.arange(len(singlet_scvi_data)))
        latent, _, _ = full_posterior.sequential(batch_size).get_latent()
        np.save(os.path.join(args.out_dir, 'latent.npy'),
                latent.astype('float32'))

    ##################################################
    # simulate doublets

    non_zero_indexes = np.where(singlet_scvi_data.X > 0)
    cells = non_zero_indexes[0]
    genes = non_zero_indexes[1]
    cells_ids = defaultdict(list)
    for cell_id, gene in zip(cells, genes):
        cells_ids[cell_id].append(gene)

    # choose doublets function type
    if args.doublet_type == 'average':
        doublet_function = create_average_doublet
    elif args.doublet_type == 'sum':
        doublet_function = create_summed_doublet
    else:
        doublet_function = create_multinomial_doublet

    cell_depths = singlet_scvi_data.X.sum(axis=1)
    num_doublets = int(args.doublet_ratio * singlet_num_cells)
    if known_doublet_data is not None:
        num_doublets -= known_doublet_data.X.shape[0]
        # make sure we are making a non negative amount of doublets
        assert num_doublets >= 0

    in_silico_doublets = np.zeros((num_doublets, num_genes), dtype='float32')
    # for desired # doublets
    for di in range(num_doublets):
        # sample two cells
        i, j = np.random.choice(singlet_num_cells, size=2)

        # generate doublets
        in_silico_doublets[di, :] = \
            doublet_function(singlet_scvi_data.X, i, j,
                             doublet_depth=args.doublet_depth,
                             cell_depths=cell_depths, cells_ids=cells_ids,
                             randomize_doublet_size=args.randomize_doublet_size)

    # merge datasets
    # we can maybe up sample the known doublets
    # concatentate
    classifier_data = GeneExpressionDataset()
    classifier_data.populate_from_data(
        X=np.vstack([scvi_data.X,
                     in_silico_doublets]),
        labels=np.hstack([np.ravel(scvi_data.labels),
                          np.ones(in_silico_doublets.shape[0])]),
        remap_attributes=False)

    assert(len(np.unique(classifier_data.labels.flatten())) == 2)

    ##################################################
    # classifier

    # model
    classifier = Classifier(n_input=(vae.n_latent + 1),
                            n_hidden=params['cl_hidden'],
                            n_layers=params['cl_layers'], n_labels=2,
                            dropout_rate=params['dropout_rate'])

    # trainer
    stopping_params['early_stopping_metric'] = 'accuracy'
    stopping_params['save_best_state_metric'] = 'accuracy'
    strainer = ClassifierTrainer(classifier, classifier_data,
                                 train_size=(1. - valid_pct),
                                 frequency=2, metrics_to_monitor=['accuracy'],
                                 use_cuda=args.gpu,
                                 sampling_model=vae, sampling_zl=True,
                                 early_stopping_kwargs=stopping_params,
                                 batch_size=batch_size)

    # initial
    strainer.train(n_epochs=1000, lr=learning_rate)

    # drop learning rate and continue
    strainer.early_stopping.wait = 0
    strainer.train(n_epochs=300, lr=0.1 * learning_rate)
    torch.save(classifier.state_dict(), os.path.join(args.out_dir, 'classifier.pt'))


    ##################################################
    # post-processing
    # use logits for predictions for better results
    logits_classifier = Classifier(n_input=(vae.n_latent + 1),
                                   n_hidden=params['cl_hidden'],
                                   n_layers=params['cl_layers'], n_labels=2,
                                   dropout_rate=params['dropout_rate'],
                                   logits=True)
    logits_classifier.load_state_dict(classifier.state_dict())

    # using logits leads to better performance in for ranking
    logits_strainer = ClassifierTrainer(logits_classifier, classifier_data,
                                        train_size=(1. - valid_pct),
                                        frequency=2,
                                        metrics_to_monitor=['accuracy'],
                                        use_cuda=args.gpu,
                                        sampling_model=vae, sampling_zl=True,
                                        early_stopping_kwargs=stopping_params,
                                        batch_size=batch_size)

    # models evaluation mode
    vae.eval()
    classifier.eval()
    logits_classifier.eval()

    print('Train accuracy: %.4f' % strainer.train_set.accuracy())
    print('Test accuracy:  %.4f' % strainer.test_set.accuracy())

    # compute predictions manually
    # output logits
    train_y, train_score = strainer.train_set.compute_predictions(soft=True)
    test_y, test_score = strainer.test_set.compute_predictions(soft=True)
    # train_y == true label
    # train_score[:, 0] == singlet score; train_score[:, 1] == doublet score
    train_score = train_score[:, 1]
    train_y = train_y.astype('bool')
    test_score = test_score[:, 1]
    test_y = test_y.astype('bool')

    train_auroc = roc_auc_score(train_y, train_score)
    test_auroc = roc_auc_score(test_y, test_score)

    print('Train AUROC: %.4f' % train_auroc)
    print('Test AUROC:  %.4f' % test_auroc)

    train_fpr, train_tpr, train_t = roc_curve(train_y, train_score)
    test_fpr, test_tpr, test_t = roc_curve(test_y, test_score)
    train_t = np.minimum(train_t, 1 + 1e-9)
    test_t = np.minimum(test_t, 1 + 1e-9)

    train_acc = np.zeros(len(train_t))
    for i in range(len(train_t)):
        train_acc[i] = np.mean(train_y == (train_score > train_t[i]))
    test_acc = np.zeros(len(test_t))
    for i in range(len(test_t)):
        test_acc[i] = np.mean(test_y == (test_score > test_t[i]))

    # write predictions
    # softmax predictions
    order_y, order_score = strainer.compute_predictions(soft=True)
    _, order_pred = strainer.compute_predictions()
    doublet_score = order_score[:, 1]
    np.save(os.path.join(args.out_dir, 'no_updates_softmax_scores.npy'), doublet_score[:num_cells])
    np.savetxt(os.path.join(args.out_dir, 'no_updates_softmax_scores.csv'), doublet_score[:num_cells], delimiter=",")

    np.save(os.path.join(args.out_dir, 'no_updates_softmax_scores_sim.npy'), doublet_score[num_cells:])

    # logit predictions
    logit_y, logit_score = logits_strainer.compute_predictions(soft=True)
    logit_doublet_score = logit_score[:, 1]
    np.save(os.path.join(args.out_dir, 'logit_scores.npy'), logit_doublet_score[:num_cells])
    np.savetxt(os.path.join(args.out_dir, 'logit_scores.csv'), logit_doublet_score[:num_cells], delimiter=",")

    np.save(os.path.join(args.out_dir, 'logit_scores_sim.npy'), logit_doublet_score[num_cells:])


    # update threshold as a function of Solo's estimate of the number of
    # doublets
    # essentially a log odds update
    # TODO put in a function
    diff = np.inf
    counter_update = 0
    solo_scores = doublet_score[:num_cells]
    logit_scores = logit_doublet_score[:num_cells]
    d_s = (args.doublet_ratio / (args.doublet_ratio + 1))
    while (diff > .01) | (counter_update < 5):

        # calculate log odds calibration for logits
        d_o = np.mean(solo_scores)
        c = np.log(d_o/(1-d_o)) - np.log(d_s/(1-d_s))

        # update solo scores
        solo_scores = 1 / (1+np.exp(-(logit_scores + c)))

        # update while conditions
        diff = np.abs(d_o - np.mean(solo_scores))
        counter_update += 1

    np.save(os.path.join(args.out_dir, 'softmax_scores.npy'),
            solo_scores)
    np.savetxt(os.path.join(args.out_dir, 'softmax_scores.csv'), 
               solo_scores, delimiter=",")


    if args.expected_number_of_doublets is not None:
        k = len(solo_scores) - args.expected_number_of_doublets
        if args.expected_number_of_doublets / len(solo_scores) > .5:
            print('''Make sure you actually expect more than half your cells
                   to be doublets. If not change your
                   -e parameter value''')
        assert k > 0
        idx = np.argpartition(solo_scores, k)
        threshold = np.max(solo_scores[idx[:k]])
        is_solo_doublet = solo_scores > threshold
    else:
<<<<<<< HEAD

        # update threshold as a function of Solo's estimate of the number of
        # doublets
        # essentially a log odds update
        diff = np.inf
        counter_update = 0
        solo_scores = doublet_score[:num_cells]
        logit_scores = logit_doublet_score[:num_cells]
        d_s = (args.doublet_ratio / (args.doublet_ratio + 1))
        while (diff > .01) | (counter_update < 5):

            # calculate log odss calibration for logits
            d_o = np.mean(solo_scores)
            c = np.log(d_o/(1-d_o)) - np.log(d_s/(1-d_s))

            # update soloe scores
            solo_scores = 1 / (1+np.exp(-(logit_scores + c)))

            # update while conditions
            diff = np.abs(d_o - np.mean(solo_scores))
            counter_update += 1

        np.save(os.path.join(args.out_dir, 'softmax_scores.npy'),
                doublet_score[:num_cells])
        is_solo_doublet = np.repeat(False, num_cells)
=======
        is_solo_doublet = solo_scores > .5
>>>>>>> 697e9809

    is_doublet = known_doublets
    new_doublets_idx = np.where(~(is_doublet) & is_solo_doublet[:num_cells])[0]
    is_doublet[new_doublets_idx] = True

    np.save(os.path.join(args.out_dir, 'is_doublet.npy'), is_doublet[:num_cells])
    np.savetxt(os.path.join(args.out_dir, 'is_doublet.csv'), is_doublet[:num_cells], delimiter=",")
    
    np.save(os.path.join(args.out_dir, 'is_doublet_sim.npy'), is_doublet[num_cells:])

    np.save(os.path.join(args.out_dir, 'preds.npy'), order_pred[:num_cells])
    np.savetxt(os.path.join(args.out_dir, 'preds.csv'), order_pred[:num_cells], delimiter=",")

    np.save(os.path.join(args.out_dir, 'preds_sim.npy'), order_pred[num_cells:])

    smoothed_preds = knn_smooth_pred_class(X=latent, pred_class=is_doublet[:num_cells])
    np.save(os.path.join(args.out_dir, 'smoothed_preds.npy'), smoothed_preds)

    if args.anndata_output and data_ext == '.h5ad':
        adata.obs['is_doublet'] = is_doublet[:num_cells]
        adata.obs['logit_scores'] = logit_doublet_score[:num_cells]
        adata.obs['softmax_scores'] = doublet_score[:num_cells]
        adata.write(os.path.join(args.out_dir, "soloed.h5ad"))

    if args.plot:
        import matplotlib
        matplotlib.use('Agg')
        import matplotlib.pyplot as plt
        import seaborn as sns
        # plot ROC
        plt.figure()
        plt.plot(train_fpr, train_tpr, label='Train')
        plt.plot(test_fpr, test_tpr, label='Test')
        plt.gca().set_xlabel('False positive rate')
        plt.gca().set_ylabel('True positive rate')
        plt.legend()
        plt.savefig(os.path.join(args.out_dir, 'roc.pdf'))
        plt.close()

        # plot accuracy
        plt.figure()
        plt.plot(train_t, train_acc, label='Train')
        plt.plot(test_t, test_acc, label='Test')
        plt.axvline(0.5, color='black', linestyle='--')
        plt.gca().set_xlabel('Threshold')
        plt.gca().set_ylabel('Accuracy')
        plt.legend()
        plt.savefig(os.path.join(args.out_dir, 'accuracy.pdf'))
        plt.close()

        # plot distributions
        plt.figure()
        sns.distplot(test_score[test_y], label='Simulated')
        sns.distplot(test_score[~test_y], label='Observed')
        plt.legend()
        plt.savefig(os.path.join(args.out_dir, 'train_v_test_dist.pdf'))
        plt.close()

        plt.figure()
        sns.distplot(doublet_score[:num_cells], label='Observed')
        plt.legend()
        plt.savefig(os.path.join(args.out_dir, 'real_cells_dist.pdf'))
        plt.close()

        scvi_umap = umap.UMAP(n_neighbors=16).fit_transform(latent)
        fig, ax = plt.subplots(1, 1, figsize=(10, 10))
        ax.scatter(scvi_umap[:, 0], scvi_umap[:, 1],
                   c=doublet_score[:num_cells], s=8, cmap="GnBu")

        ax.set_xlabel("UMAP 1")
        ax.set_ylabel("UMAP 2")
        ax.set_xticks([], [])
        ax.set_yticks([], [])
        fig.savefig(os.path.join(args.out_dir, 'umap_solo_scores.pdf'))

###############################################################################
# __main__
###############################################################################


if __name__ == '__main__':
    main()<|MERGE_RESOLUTION|>--- conflicted
+++ resolved
@@ -39,16 +39,11 @@
     parser = ArgumentParser(usage, formatter_class=ArgumentDefaultsHelpFormatter)
     parser.add_argument(dest='model_json_file',
                         help='json file to pass VAE parameters')
-<<<<<<< HEAD
-    parser.add_argument(dest='data_file',
-                        help='h5ad file containing cell by genes counts')
     parser.add_argument('--set-torch-seed', dest='torch_seed',
                         default=None, type=int,
                         help='Torch seed')
-=======
     parser.add_argument(dest='data_path',
                         help='path to h5ad, loom or 10x directory containing cell by genes counts')
->>>>>>> 697e9809
     parser.add_argument('-d', dest='doublet_depth',
                         default=2., type=float,
                         help='Depth multiplier for a doublet relative to the \
@@ -124,11 +119,7 @@
     if data_ext == '.loom':
         scvi_data = LoomDataset(data_path)
     elif data_ext == '.h5ad':
-<<<<<<< HEAD
-        adata = anndata.read(data_file)
-=======
         adata = anndata.read(data_path)
->>>>>>> 697e9809
         if issparse(adata.X):
             adata.X = adata.X.todense()
         scvi_data = AnnDatasetFromAnnData(adata)
@@ -226,22 +217,14 @@
                                 frequency=2,
                                 metrics_to_monitor=['reconstruction_error'],
                                 use_cuda=args.gpu,
-<<<<<<< HEAD
-                                early_stopping_kwargs=stopping_params)
-=======
                                 early_stopping_kwargs=stopping_params,
                                 batch_size=batch_size)
->>>>>>> 697e9809
 
         full_posterior = utrainer.create_posterior(
             utrainer.model,
             singlet_scvi_data,
             indices=np.arange(len(singlet_scvi_data)))
-<<<<<<< HEAD
-        latent, _, _ = full_posterior.sequential().get_latent()
-=======
         latent, _, _ = full_posterior.sequential(batch_size).get_latent()
->>>>>>> 697e9809
         np.save(os.path.join(args.out_dir, 'latent.npy'),
                 latent.astype('float32'))
 
@@ -473,8 +456,6 @@
         threshold = np.max(solo_scores[idx[:k]])
         is_solo_doublet = solo_scores > threshold
     else:
-<<<<<<< HEAD
-
         # update threshold as a function of Solo's estimate of the number of
         # doublets
         # essentially a log odds update
@@ -499,9 +480,7 @@
         np.save(os.path.join(args.out_dir, 'softmax_scores.npy'),
                 doublet_score[:num_cells])
         is_solo_doublet = np.repeat(False, num_cells)
-=======
-        is_solo_doublet = solo_scores > .5
->>>>>>> 697e9809
+
 
     is_doublet = known_doublets
     new_doublets_idx = np.where(~(is_doublet) & is_solo_doublet[:num_cells])[0]
